// This file is part of HFS - Copyright 2021-2023, Massimo Melina <a@rejetto.com> - License https://www.gnu.org/licenses/gpl-3.0.txt

import { state, useSnapState } from './state'
import { createElement as h, memo } from 'react'
<<<<<<< HEAD

const SYS_ICONS: Record<string, [string] | [string, string | false]> = { // false means we don't have the icon, only unicode
    login: ['👤','user'],
    user: ['👤','user'],
    filter: ['✂'],
    search: ['🔍'],
    search_off: ['❌','cancel'],
    close: ['❌','cancel'],
    error: ['❌','cancel'],
    stop: ['⏹️'],
    settings: ['⚙','cog'],
    archive: ['📦'],
    logout: ['🚪'],
    home: ['🏠'],
    parent: ['⬅','left'],
    folder: ['📂'],
    file: ['📄','doc'],
    spinner: ['🎲','spin6 spinner'],
    password: ['🗝️','key'],
    download: ['⬇️'],
    upload: ['⬆️'],
    reload: ['🔄','reload'],
    lock: ['🔒','lock'],
    admin: ['👑','crown'],
    check: ['✔️'],
    to_start: ['◀'],
    to_end: ['▶'],
    menu: ['☰'],
    list: ['☰','menu'],
    play: ['▶'],
    pause: ['⏸'],
    edit: ['✏️'],
    zoom: ['↔'],
    delete: ['🗑️', 'trash'],
    comment: ['💬'],
    link: ['↗'],
    info: ['ⓘ', false],
    cut: ['✄'],
    paste: ['📋'],
    shuffle: ['🔀'],
    repeat: ['🔁', 'reload'],
    success: ['👍', 'check'],
    warning: ['⚠️', false],
    audio: ['🎧'],
    video: ['🎥'],
    image: ['📸'],
}
=======
import { SYS_ICONS } from './sysIcons'
>>>>>>> a1881aa7

const documentComplete = document.readyState === 'complete' ? Promise.resolve()
    : new Promise(res => document.addEventListener('readystatechange', res))
// fonts.ready seems to be unreliable with iphone + additional <script> in custom-html + plugins using frontend_js, but still can be interesting if it resolves faster the document.complete, as we specifically interested in the fonts
Promise.race([documentComplete, document.fonts?.ready]).then(async () => {
    if (!document.fonts)
        return state.iconsReady = true
    const fontTester = '9px fontello'
    await document.fonts.load(fontTester) // force font to be loaded even if we didn't display anything with it yet
    state.iconsReady = document.fonts.check(fontTester)
})

interface IconProps { name:string, className?:string, alt?:string, [rest:string]: any }
export const Icon = memo(({ name, alt, className='', ...props }: IconProps) => {
    if (!name) return null
    const [emoji, clazz=name] = SYS_ICONS[name] || []
    const { iconsReady } = useSnapState()
    className += ' icon'
    const nameIsTheIcon = name.length === 1 ||
        name.match(/^[\uD800-\uDFFF\u2600-\u27BF\u2B00-\u2BFF\u3030-\u303F\u3297\u3299\u00A9\u00AE\u200D\u20E3\uFE0F\u2190-\u21FF\u2300-\u23FF\u2400-\u243F\u25A0-\u25FF\u2600-\u26FF\u2700-\u27BF]*$/)
<<<<<<< HEAD
    const nameIsFile = !nameIsTheIcon && name.includes('.')
=======
    const nameIsFile = !nameIsTheIcon && /[.?]/.test(name)
>>>>>>> a1881aa7
    const isFontIcon = iconsReady && clazz
    className += nameIsFile ? ' file-icon' : isFontIcon ? ` fa-${clazz}` : ' emoji-icon'
    return h('span',{
        ...alt ? { 'aria-label': alt } : { 'aria-hidden': true },
        role: 'img',
        ...props,
        ...nameIsFile ? { style: { backgroundImage: `url(${JSON.stringify(name)})`, ...props?.style } } : undefined,
        className,
    }, nameIsTheIcon ? name : isFontIcon ? null : (emoji||'#'))
})<|MERGE_RESOLUTION|>--- conflicted
+++ resolved
@@ -2,57 +2,7 @@
 
 import { state, useSnapState } from './state'
 import { createElement as h, memo } from 'react'
-<<<<<<< HEAD
-
-const SYS_ICONS: Record<string, [string] | [string, string | false]> = { // false means we don't have the icon, only unicode
-    login: ['👤','user'],
-    user: ['👤','user'],
-    filter: ['✂'],
-    search: ['🔍'],
-    search_off: ['❌','cancel'],
-    close: ['❌','cancel'],
-    error: ['❌','cancel'],
-    stop: ['⏹️'],
-    settings: ['⚙','cog'],
-    archive: ['📦'],
-    logout: ['🚪'],
-    home: ['🏠'],
-    parent: ['⬅','left'],
-    folder: ['📂'],
-    file: ['📄','doc'],
-    spinner: ['🎲','spin6 spinner'],
-    password: ['🗝️','key'],
-    download: ['⬇️'],
-    upload: ['⬆️'],
-    reload: ['🔄','reload'],
-    lock: ['🔒','lock'],
-    admin: ['👑','crown'],
-    check: ['✔️'],
-    to_start: ['◀'],
-    to_end: ['▶'],
-    menu: ['☰'],
-    list: ['☰','menu'],
-    play: ['▶'],
-    pause: ['⏸'],
-    edit: ['✏️'],
-    zoom: ['↔'],
-    delete: ['🗑️', 'trash'],
-    comment: ['💬'],
-    link: ['↗'],
-    info: ['ⓘ', false],
-    cut: ['✄'],
-    paste: ['📋'],
-    shuffle: ['🔀'],
-    repeat: ['🔁', 'reload'],
-    success: ['👍', 'check'],
-    warning: ['⚠️', false],
-    audio: ['🎧'],
-    video: ['🎥'],
-    image: ['📸'],
-}
-=======
 import { SYS_ICONS } from './sysIcons'
->>>>>>> a1881aa7
 
 const documentComplete = document.readyState === 'complete' ? Promise.resolve()
     : new Promise(res => document.addEventListener('readystatechange', res))
@@ -73,11 +23,7 @@
     className += ' icon'
     const nameIsTheIcon = name.length === 1 ||
         name.match(/^[\uD800-\uDFFF\u2600-\u27BF\u2B00-\u2BFF\u3030-\u303F\u3297\u3299\u00A9\u00AE\u200D\u20E3\uFE0F\u2190-\u21FF\u2300-\u23FF\u2400-\u243F\u25A0-\u25FF\u2600-\u26FF\u2700-\u27BF]*$/)
-<<<<<<< HEAD
-    const nameIsFile = !nameIsTheIcon && name.includes('.')
-=======
     const nameIsFile = !nameIsTheIcon && /[.?]/.test(name)
->>>>>>> a1881aa7
     const isFontIcon = iconsReady && clazz
     className += nameIsFile ? ' file-icon' : isFontIcon ? ` fa-${clazz}` : ' emoji-icon'
     return h('span',{
