--- conflicted
+++ resolved
@@ -27,14 +27,9 @@
     admin &&= ctxAdminAccess(ctx) // validate 'admin' flag
     if (dirTraversal(search))
         return fail(HTTP_FOOL)
-<<<<<<< HEAD
-    if (await hasDefaultFile(node) || !await nodeIsDirectory(node))
-        return fail(HTTP_METHOD_NOT_ALLOWED)
-=======
     if (await hasDefaultFile(node, ctx) || !await nodeIsDirectory(node)) // in case of files without permission, we are provided with the frontend, and the location is the file itself
         // so, we first check if you have a permission problem, to tell frontend to show login, otherwise we fall back to method_not_allowed, as it's proper for files.
         return fail(statusCodeForMissingPerm(node, 'can_read', ctx) ? undefined : HTTP_METHOD_NOT_ALLOWED)
->>>>>>> 96de63bb
     if (!admin && statusCodeForMissingPerm(node, 'can_list', ctx))
         return fail()
     offset = Number(offset)
