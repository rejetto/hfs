<<<<<<< HEAD
import { defineConfig, getConfig } from './config'
import { ADMIN_URI, API_URI, CFG, isLocalHost, makeMatcher, SPECIAL_URI } from './misc'
=======
import { defineConfig } from './config'
import { ADMIN_URI, API_URI, Callback, CFG, isLocalHost, join, makeMatcher, removeStarting, SPECIAL_URI } from './misc'
>>>>>>> 2231d4f8
import Koa from 'koa'
import { disconnect } from './connections'
import { baseUrl } from './listen'

export const roots = defineConfig(CFG.roots, {} as { [hostMask: string]: string }, map => {
    const list = Object.keys(map)
    const matchers = list.map(hostMask => makeMatcher(hostMask))
    const values = Object.values(map)
    return (host: string) => values[matchers.findIndex(m => m(host))]
})
const forceAddress = defineConfig(CFG.force_address, false)
forceAddress.sub((v, { version }) => { // convert from legacy configs
    if (version?.olderThan('0.53.0'))
        forceAddress.set(getConfig('force_base_url') || getConfig('roots_mandatory') || false)
})

export const rootsMiddleware: Koa.Middleware = (ctx, next) =>
    (() => {
        ctx.state.originalPath = ctx.path
        const root = roots.compiled()?.(ctx.host)
        if (!ctx.state.skipFilters && forceAddress.get())
            if (root === undefined && !isLocalHost(ctx) && ctx.host !== baseUrl.compiled()) {
                disconnect(ctx, forceAddress.key())
                return true // true will avoid calling next
            }
        if (!root || root === '/') return // not transformation is required
        let params: undefined | typeof ctx.state.params | typeof ctx.query // undefined if we are not going to work on api parameters
        if (ctx.path.startsWith(SPECIAL_URI)) { // special uris should be excluded...
            if (!ctx.path.startsWith(API_URI)) return // ...unless it's an api
            params = ctx.state.params || ctx.query // for api we'll translate params
            changeUriParams(v => removeStarting(ctx.state.revProxyPath, v))  // removal must be done before adding the root
            let { referer } = ctx.headers
            referer &&= new URL(referer).pathname
            if (referer?.startsWith(ctx.state.revProxyPath + ADMIN_URI)) return // exclude apis for admin-panel
        }
<<<<<<< HEAD
        if (!params) {
=======
        if (_.isEmpty(roots.get())) return
        const host2root = roots.compiled()
        if (!host2root) return
        const root = host2root(ctx.host)
        if (root === '' || root === '/') return
        if (root === undefined) {
            if (ctx.state.skipFilters || !rootsMandatory.get() || isLocalHost(ctx)) return
            disconnect(ctx, 'bad-domain')
            return true // true will avoid calling next
        }
        changeUriParams(v => join(root, v))
        if (!params)
>>>>>>> 2231d4f8
            ctx.path = join(root, ctx.path)

<<<<<<< HEAD
function join(a: string, b: any) {
    return a + (b && b[0] !== '/' ? '/' : '') + b
}

declare module "koa" {
    interface DefaultState {
        originalPath: string // before roots is applied
    }
}
=======
        function changeUriParams(cb: Callback<string, string>) {
            if (!params) return
            for (const [k, v] of Object.entries(params))
                if (k.startsWith('uri'))
                    params[k] = Array.isArray(v) ? v.map(cb) : cb(v)
        }
    })() || next()
>>>>>>> 2231d4f8
<|MERGE_RESOLUTION|>--- conflicted
+++ resolved
@@ -1,13 +1,9 @@
-<<<<<<< HEAD
 import { defineConfig, getConfig } from './config'
-import { ADMIN_URI, API_URI, CFG, isLocalHost, makeMatcher, SPECIAL_URI } from './misc'
-=======
-import { defineConfig } from './config'
 import { ADMIN_URI, API_URI, Callback, CFG, isLocalHost, join, makeMatcher, removeStarting, SPECIAL_URI } from './misc'
->>>>>>> 2231d4f8
 import Koa from 'koa'
 import { disconnect } from './connections'
 import { baseUrl } from './listen'
+import _ from 'lodash'
 
 export const roots = defineConfig(CFG.roots, {} as { [hostMask: string]: string }, map => {
     const list = Object.keys(map)
@@ -40,35 +36,12 @@
             referer &&= new URL(referer).pathname
             if (referer?.startsWith(ctx.state.revProxyPath + ADMIN_URI)) return // exclude apis for admin-panel
         }
-<<<<<<< HEAD
-        if (!params) {
-=======
         if (_.isEmpty(roots.get())) return
-        const host2root = roots.compiled()
-        if (!host2root) return
-        const root = host2root(ctx.host)
         if (root === '' || root === '/') return
-        if (root === undefined) {
-            if (ctx.state.skipFilters || !rootsMandatory.get() || isLocalHost(ctx)) return
-            disconnect(ctx, 'bad-domain')
-            return true // true will avoid calling next
-        }
         changeUriParams(v => join(root, v))
         if (!params)
->>>>>>> 2231d4f8
             ctx.path = join(root, ctx.path)
 
-<<<<<<< HEAD
-function join(a: string, b: any) {
-    return a + (b && b[0] !== '/' ? '/' : '') + b
-}
-
-declare module "koa" {
-    interface DefaultState {
-        originalPath: string // before roots is applied
-    }
-}
-=======
         function changeUriParams(cb: Callback<string, string>) {
             if (!params) return
             for (const [k, v] of Object.entries(params))
@@ -76,4 +49,9 @@
                     params[k] = Array.isArray(v) ? v.map(cb) : cb(v)
         }
     })() || next()
->>>>>>> 2231d4f8
+
+declare module "koa" {
+    interface DefaultState {
+        originalPath: string // before roots is applied
+    }
+}